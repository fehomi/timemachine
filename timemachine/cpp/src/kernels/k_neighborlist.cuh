--- conflicted
+++ resolved
@@ -47,13 +47,7 @@
             if(indexInWarp == 0) {
                 sync_start[0] = atomicAdd(interactionCount, tilesToStore);
             }
-<<<<<<< HEAD
-
             __syncwarp();
-
-=======
-            __syncwarp();
->>>>>>> c17c8322
             interactingTiles[sync_start[0]] = row_block_idx; // IS THIS CORRECT? CONTESTED
             interactingAtoms[sync_start[0]*32 + threadIdx.x] = ixn_j_buffer[threadIdx.x];
 
@@ -68,13 +62,7 @@
         if(indexInWarp == 0) {
             sync_start[0] = atomicAdd(interactionCount, tilesToStore);
         }
-<<<<<<< HEAD
-
         __syncwarp();
-
-=======
-        __syncwarp();
->>>>>>> c17c8322
         interactingTiles[sync_start[0]] = row_block_idx;
         interactingAtoms[sync_start[0]*32 + threadIdx.x] = ixn_j_buffer[threadIdx.x];
     }
@@ -280,13 +268,7 @@
             if(indexInWarp == 0) {
                 sync_start[0] = atomicAdd(interactionCount, tilesToStore);
             }
-<<<<<<< HEAD
-
             __syncwarp();
-
-=======
-            __syncwarp();
->>>>>>> c17c8322
             interactingTiles[sync_start[0]] = row_block_idx;
             interactingAtoms[sync_start[0]*32 + threadIdx.x] = ixn_j_buffer[threadIdx.x];
 
