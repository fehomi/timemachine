--- conflicted
+++ resolved
@@ -1,8 +1,5 @@
 .idea
-<<<<<<< HEAD
 *.pkl
-=======
 __pycache__/
 timemachine/cpp/build/
-*.so
->>>>>>> fdd4f105
+*.so